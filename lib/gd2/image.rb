--- conflicted
+++ resolved
@@ -76,9 +76,6 @@
         pos = src.pos
         magic = src.read(4)
         src.pos = pos
-<<<<<<< HEAD
-        data = File.new(src.path, 'rb').read[pos..-1] # windows read fix
-=======
 
         data = if FFI::Platform.windows?
           File.open(src.path, 'rb').read[pos..-1]
@@ -86,7 +83,6 @@
           data = src.read
         end
 
->>>>>>> 3a57308a
         data = data.force_encoding("ASCII-8BIT") if data.respond_to? :force_encoding
         args = [ data.length, data ]
       when String
@@ -184,11 +180,7 @@
         raise UnrecognizedImageTypeError,
           'Format (or file extension) is not recognized' unless create_sym
 
-<<<<<<< HEAD
-        file = File.new(filename, 'rb').read
-=======
         file = File.open(filename, 'rb').read
->>>>>>> 3a57308a
         file = file.force_encoding("ASCII-8BIT") if file.respond_to? :force_encoding
         file_ptr = FFI::MemoryPointer.new(file.size, 1, false)
         file_ptr.put_bytes(0, file)
